--- conflicted
+++ resolved
@@ -1,10 +1,6 @@
 [tool.poetry]
 name = "cdip_connector"
-<<<<<<< HEAD
-version = "0.7.3"
-=======
-version = "0.7.2"
->>>>>>> 7bdbe873
+version = "0.8.0"
 description = "SMART Integrate Connector Library"
 authors = [
     "Rohit Chaudhri <rohitc@vulcan.com>",
