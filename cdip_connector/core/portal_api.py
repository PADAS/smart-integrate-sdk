--- conflicted
+++ resolved
@@ -149,11 +149,6 @@
 
         headers = await self.get_auth_header(session)
         response = await session.get(url=f'{cdip_settings.PORTAL_API_ENDPOINT}/integrations/bridges/{bridge_id}',
-<<<<<<< HEAD
                                       headers=headers)
-=======
-                                      headers=headers,
-                                      json=states_dict)
->>>>>>> 95f9c43c
         response.raise_for_status()
         return await response.json()